--- conflicted
+++ resolved
@@ -10,11 +10,9 @@
    password: my_password
    encoding: utf-8
 
-<<<<<<< HEAD
 predoc:
    url: http://127.0.0.1:8000
-=======
+
 mongo:
    url: "mongodb://username:password@localhost:27017/"
-   database: "default"
->>>>>>> 1a490f6c
+   database: "default"